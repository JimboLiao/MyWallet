// SPDX-License-Identifier: UNLICENSED
pragma solidity 0.8.17;

import { EnumerableSet } from  "openzeppelin/utils/structs/EnumerableSet.sol";
import { IEntryPoint } from "account-abstraction/interfaces/IEntryPoint.sol";

contract MyWalletStorage {
    
    /**********************
     *   enum 
     **********************/
    ///@notice transaction status for multisig
    enum TransactionStatus {
        PENDING,
        PASS,
        EXECUTED,
        OVERTIME
    }

    /**********************
     *   struct
     **********************/ 
    ///@notice transaction infomation
    struct Transaction {
        TransactionStatus status;
        address to; // target address to call
        uint256 value; // value with the transaction
        uint256 confirmNum; // confirmed number of multisig
        uint256 untilTimestamp; // timelimit to pass the transaction
        bytes data; // calldata
    }

    ///@notice Recovery infomation
    struct Recovery {
        address newOwner; // new owner after recovery
        address replacedOwner; // owner to be replaced
        uint256 supportNum; // number of support recovery
    }

    /**********************
     *   constant 
     **********************/
    ///@notice A time limit for multisig
    uint256 public constant overTimeLimit = 1 days;

    /**********************
     *   variables
     **********************/
    /// @notice true if wallet is frozen
    bool public isFreezing;

    /// @notice true if wallet is in recovery process
    bool public isRecovering;

    /// @notice owners
    EnumerableSet.AddressSet internal owners;

    /// @notice whitelist addresses
    EnumerableSet.AddressSet internal whiteList;

    /// @notice guardian hashes to hide the id of guardians undil recovery
    EnumerableSet.Bytes32Set internal guardianHashes;

    /// @notice record every transaction submitted
    Transaction[] internal transactionList;

    /// @notice submitted recovery infomation
    Recovery internal recoveryProposed;

    /// @notice entry point of ERC-4337
    IEntryPoint internal immutable entryPointErc4337;

    /// @notice threshold for multisig and unfreeze
    uint256 public leastConfirmThreshold;

    /// @notice threshold for recovery
    uint256 public recoverThreshold;

    /// @notice unfreeze counter of current round
    uint256 public unfreezeCounter;

    /// @notice current round of freeze
    uint256 public unfreezeRound;

    /// @notice current round of recovery
    uint256 public recoverRound;

    /// @notice true if already confirm tx
    /// @dev tx index => owner address => bool
    mapping(uint256 => mapping(address => bool)) public isConfirmed;

    /// @notice true if already unfreeze by owner
    /// @dev unfreezeRound => owner address => bool
    mapping(uint256 => mapping(address => bool)) public unfreezeBy;

    /// @notice true if already support recovery by guardian
    /// @dev recoveryRound => guardian address => bool
    mapping(uint256 => mapping(address => bool)) public recoverBy;
<<<<<<< HEAD

    constructor(IEntryPoint _entryPoint){
        entryPointErc4337 = _entryPoint;
    }
=======
}

contract MyWalletStorageV2 is MyWalletStorage {
    uint256 public testNum;
>>>>>>> 9cc156cd
}<|MERGE_RESOLUTION|>--- conflicted
+++ resolved
@@ -96,15 +96,12 @@
     /// @notice true if already support recovery by guardian
     /// @dev recoveryRound => guardian address => bool
     mapping(uint256 => mapping(address => bool)) public recoverBy;
-<<<<<<< HEAD
 
     constructor(IEntryPoint _entryPoint){
         entryPointErc4337 = _entryPoint;
     }
-=======
 }
 
 contract MyWalletStorageV2 is MyWalletStorage {
     uint256 public testNum;
->>>>>>> 9cc156cd
 }